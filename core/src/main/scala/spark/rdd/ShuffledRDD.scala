package spark.rdd

<<<<<<< HEAD
import spark.Partitioner
import spark.RDD
import spark.ShuffleDependency
import spark.SparkEnv
import spark.Split
import java.lang.ref.WeakReference
=======
import spark.{OneToOneDependency, Partitioner, RDD, SparkEnv, ShuffleDependency, Split, TaskContext}

>>>>>>> 5e51b889

private[spark] class ShuffledRDDSplit(val idx: Int) extends Split {
  override val index = idx
  override def hashCode(): Int = idx
}

/**
 * The resulting RDD from a shuffle (e.g. repartitioning of data).
 * @param parent the parent RDD.
 * @param part the partitioner used to partition the RDD
 * @tparam K the key class.
 * @tparam V the value class.
 */
class ShuffledRDD[K, V](
    @transient prev: WeakReference[RDD[(K, V)]],
    part: Partitioner)
  extends RDD[(K, V)](prev.get.context, List(new ShuffleDependency(prev.get, part))) {

  override val partitioner = Some(part)

  @transient
  var splits_ = Array.tabulate[Split](part.numPartitions)(i => new ShuffledRDDSplit(i))

  override def splits = splits_

<<<<<<< HEAD
  override def compute(split: Split): Iterator[(K, V)] = {
    val shuffledId = dependencies.head.asInstanceOf[ShuffleDependency[K, V]].shuffleId
    SparkEnv.get.shuffleFetcher.fetch[K, V](shuffledId, split.index)
  }

  override def changeDependencies(newRDD: RDD[_]) {
    dependencies_ = Nil
    splits_ = newRDD.splits
=======
  override def preferredLocations(split: Split) = Nil

  val dep = new ShuffleDependency(parent, part)
  override val dependencies = List(dep)

  override def compute(split: Split, context: TaskContext): Iterator[(K, V)] = {
    SparkEnv.get.shuffleFetcher.fetch[K, V](dep.shuffleId, split.index)
>>>>>>> 5e51b889
  }
}<|MERGE_RESOLUTION|>--- conflicted
+++ resolved
@@ -1,16 +1,9 @@
 package spark.rdd
 
-<<<<<<< HEAD
-import spark.Partitioner
-import spark.RDD
-import spark.ShuffleDependency
-import spark.SparkEnv
-import spark.Split
 import java.lang.ref.WeakReference
-=======
-import spark.{OneToOneDependency, Partitioner, RDD, SparkEnv, ShuffleDependency, Split, TaskContext}
 
->>>>>>> 5e51b889
+import spark.{Partitioner, RDD, SparkEnv, ShuffleDependency, Split, TaskContext}
+
 
 private[spark] class ShuffledRDDSplit(val idx: Int) extends Split {
   override val index = idx
@@ -36,8 +29,7 @@
 
   override def splits = splits_
 
-<<<<<<< HEAD
-  override def compute(split: Split): Iterator[(K, V)] = {
+  override def compute(split: Split, context: TaskContext): Iterator[(K, V)] = {
     val shuffledId = dependencies.head.asInstanceOf[ShuffleDependency[K, V]].shuffleId
     SparkEnv.get.shuffleFetcher.fetch[K, V](shuffledId, split.index)
   }
@@ -45,14 +37,5 @@
   override def changeDependencies(newRDD: RDD[_]) {
     dependencies_ = Nil
     splits_ = newRDD.splits
-=======
-  override def preferredLocations(split: Split) = Nil
-
-  val dep = new ShuffleDependency(parent, part)
-  override val dependencies = List(dep)
-
-  override def compute(split: Split, context: TaskContext): Iterator[(K, V)] = {
-    SparkEnv.get.shuffleFetcher.fetch[K, V](dep.shuffleId, split.index)
->>>>>>> 5e51b889
   }
 }