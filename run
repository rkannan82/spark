#!/bin/bash

SCALA_VERSION=2.9.3

# Figure out where the Scala framework is installed
FWDIR="$(cd `dirname $0`; pwd)"

# Export this as SPARK_HOME
export SPARK_HOME="$FWDIR"

# Load environment variables from conf/spark-env.sh, if it exists
if [ -e $FWDIR/conf/spark-env.sh ] ; then
  . $FWDIR/conf/spark-env.sh
fi

if [ -z "$1" ]; then
  echo "Usage: run <spark-class> [<args>]" >&2
  exit 1
fi

# If this is a standalone cluster daemon, reset SPARK_JAVA_OPTS and SPARK_MEM to reasonable
# values for that; it doesn't need a lot
if [ "$1" = "spark.deploy.master.Master" -o "$1" = "spark.deploy.worker.Worker" ]; then
  SPARK_MEM=${SPARK_DAEMON_MEMORY:-512m}
<<<<<<< HEAD
  SPARK_DAEMON_JAVA_OPTS="$SPARK_DAEMON_JAVA_OPTS -Dspark.akka.logLifecycleEvents=true"
  SPARK_JAVA_OPTS=$SPARK_DAEMON_JAVA_OPTS   # Empty by default
=======
  # Do not overwrite SPARK_JAVA_OPTS environment variable in this script
  OUR_JAVA_OPTS=$SPARK_DAEMON_JAVA_OPTS   # Empty by default
else
  OUR_JAVA_OPTS=$SPARK_JAVA_OPTS
>>>>>>> f39f2b76
fi


# Add java opts for master, worker, executor. The opts maybe null
case "$1" in
  'spark.deploy.master.Master')
    SPARK_JAVA_OPTS="$SPARK_JAVA_OPTS $SPARK_MASTER_OPTS"
    ;;
  'spark.deploy.worker.Worker')
    SPARK_JAVA_OPTS="$SPARK_JAVA_OPTS $SPARK_WORKER_OPTS"
    ;;
  'spark.executor.StandaloneExecutorBackend')
    SPARK_JAVA_OPTS="$SPARK_JAVA_OPTS $SPARK_EXECUTOR_OPTS"
    ;;
  'spark.executor.MesosExecutorBackend')
    SPARK_JAVA_OPTS="$SPARK_JAVA_OPTS $SPARK_EXECUTOR_OPTS"
    ;;
  'spark.repl.Main')
    SPARK_JAVA_OPTS="$SPARK_JAVA_OPTS $SPARK_REPL_OPTS"
    ;;
esac

if [ "$SPARK_LAUNCH_WITH_SCALA" == "1" ]; then
  if [ "$SCALA_HOME" ]; then
    RUNNER="${SCALA_HOME}/bin/scala"
  else
    if [ `command -v scala` ]; then
      RUNNER="scala"
    else
      echo "SCALA_HOME is not set and scala is not in PATH" >&2
      exit 1
    fi
  fi
else
  if [ `command -v java` ]; then
    RUNNER="java"
  else
    if [ -z "$JAVA_HOME" ]; then
      echo "JAVA_HOME is not set" >&2
      exit 1
    fi
    RUNNER="${JAVA_HOME}/bin/java"
  fi
  if [ -z "$SCALA_LIBRARY_PATH" ]; then
    if [ -z "$SCALA_HOME" ]; then
      echo "SCALA_HOME is not set" >&2
      exit 1
    fi
    SCALA_LIBRARY_PATH="$SCALA_HOME/lib"
  fi
fi

# Figure out how much memory to use per executor and set it as an environment
# variable so that our process sees it and can report it to Mesos
if [ -z "$SPARK_MEM" ] ; then
  SPARK_MEM="512m"
fi
export SPARK_MEM

# Set JAVA_OPTS to be able to load native libraries and to set heap size
<<<<<<< HEAD
JAVA_OPTS="$SPARK_JAVA_OPTS"
JAVA_OPTS="$JAVA_OPTS -Djava.library.path=$SPARK_LIBRARY_PATH"
JAVA_OPTS="$JAVA_OPTS -Xms$SPARK_MEM -Xmx$SPARK_MEM"
=======
JAVA_OPTS="$OUR_JAVA_OPTS"
JAVA_OPTS+=" -Djava.library.path=$SPARK_LIBRARY_PATH"
JAVA_OPTS+=" -Xms$SPARK_MEM -Xmx$SPARK_MEM"
>>>>>>> f39f2b76
# Load extra JAVA_OPTS from conf/java-opts, if it exists
if [ -e $FWDIR/conf/java-opts ] ; then
  JAVA_OPTS="$JAVA_OPTS `cat $FWDIR/conf/java-opts`"
fi
export JAVA_OPTS
# Attention: when changing the way the JAVA_OPTS are assembled, the change must be reflected in ExecutorRunner.scala!

CORE_DIR="$FWDIR/core"
REPL_DIR="$FWDIR/repl"
REPL_BIN_DIR="$FWDIR/repl-bin"
EXAMPLES_DIR="$FWDIR/examples"
BAGEL_DIR="$FWDIR/bagel"
STREAMING_DIR="$FWDIR/streaming"
PYSPARK_DIR="$FWDIR/python"

# Exit if the user hasn't compiled Spark
if [ ! -e "$CORE_DIR/target" ]; then
  echo "Failed to find Spark classes in $CORE_DIR/target" >&2
  echo "You need to compile Spark before running this program" >&2
  exit 1
fi

if [[ "$@" = *repl* && ! -e "$REPL_DIR/target" ]]; then
  echo "Failed to find Spark classes in $REPL_DIR/target" >&2
  echo "You need to compile Spark repl module before running this program" >&2
  exit 1
fi

# Build up classpath
CLASSPATH="$SPARK_CLASSPATH"
CLASSPATH="$CLASSPATH:$FWDIR/conf"
CLASSPATH="$CLASSPATH:$CORE_DIR/target/scala-$SCALA_VERSION/classes"
if [ -n "$SPARK_TESTING" ] ; then
  CLASSPATH="$CLASSPATH:$CORE_DIR/target/scala-$SCALA_VERSION/test-classes"
  CLASSPATH="$CLASSPATH:$STREAMING_DIR/target/scala-$SCALA_VERSION/test-classes"
fi
CLASSPATH="$CLASSPATH:$CORE_DIR/src/main/resources"
CLASSPATH="$CLASSPATH:$REPL_DIR/target/scala-$SCALA_VERSION/classes"
CLASSPATH="$CLASSPATH:$EXAMPLES_DIR/target/scala-$SCALA_VERSION/classes"
CLASSPATH="$CLASSPATH:$STREAMING_DIR/target/scala-$SCALA_VERSION/classes"
CLASSPATH="$CLASSPATH:$STREAMING_DIR/lib/org/apache/kafka/kafka/0.7.2-spark/*" # <-- our in-project Kafka Jar
if [ -e "$FWDIR/lib_managed" ]; then
  CLASSPATH="$CLASSPATH:$FWDIR/lib_managed/jars/*"
  CLASSPATH="$CLASSPATH:$FWDIR/lib_managed/bundles/*"
fi
CLASSPATH="$CLASSPATH:$REPL_DIR/lib/*"
# Add the shaded JAR for Maven builds
if [ -e $REPL_BIN_DIR/target ]; then
  for jar in `find "$REPL_BIN_DIR/target" -name 'spark-repl-*-shaded-hadoop*.jar'`; do
    CLASSPATH="$CLASSPATH:$jar"
  done
  # The shaded JAR doesn't contain examples, so include those separately
  EXAMPLES_JAR=`ls "$EXAMPLES_DIR/target/spark-examples"*[0-9T].jar`
  CLASSPATH+=":$EXAMPLES_JAR"
fi
CLASSPATH="$CLASSPATH:$BAGEL_DIR/target/scala-$SCALA_VERSION/classes"
for jar in `find $PYSPARK_DIR/lib -name '*jar'`; do
  CLASSPATH="$CLASSPATH:$jar"
done

# Figure out the JAR file that our examples were packaged into. This includes a bit of a hack
# to avoid the -sources and -doc packages that are built by publish-local.
if [ -e "$EXAMPLES_DIR/target/scala-$SCALA_VERSION/spark-examples"*[0-9T].jar ]; then
  # Use the JAR from the SBT build
  export SPARK_EXAMPLES_JAR=`ls "$EXAMPLES_DIR/target/scala-$SCALA_VERSION/spark-examples"*[0-9T].jar`
fi
if [ -e "$EXAMPLES_DIR/target/spark-examples"*[0-9T].jar ]; then
  # Use the JAR from the Maven build
  export SPARK_EXAMPLES_JAR=`ls "$EXAMPLES_DIR/target/spark-examples"*[0-9T].jar`
fi

# Add hadoop conf dir - else FileSystem.*, etc fail !
# Note, this assumes that there is either a HADOOP_CONF_DIR or YARN_CONF_DIR which hosts
# the configurtion files.
if [ "x" != "x$HADOOP_CONF_DIR" ]; then
  CLASSPATH="$CLASSPATH:$HADOOP_CONF_DIR"
fi
if [ "x" != "x$YARN_CONF_DIR" ]; then
  CLASSPATH="$CLASSPATH:$YARN_CONF_DIR"
fi


# Figure out whether to run our class with java or with the scala launcher.
# In most cases, we'd prefer to execute our process with java because scala
# creates a shell script as the parent of its Java process, which makes it
# hard to kill the child with stuff like Process.destroy(). However, for
# the Spark shell, the wrapper is necessary to properly reset the terminal
# when we exit, so we allow it to set a variable to launch with scala.
if [ "$SPARK_LAUNCH_WITH_SCALA" == "1" ]; then
  EXTRA_ARGS=""     # Java options will be passed to scala as JAVA_OPTS
else
  CLASSPATH="$CLASSPATH:$SCALA_LIBRARY_PATH/scala-library.jar"
  CLASSPATH="$CLASSPATH:$SCALA_LIBRARY_PATH/scala-compiler.jar"
  CLASSPATH="$CLASSPATH:$SCALA_LIBRARY_PATH/jline.jar"
  # The JVM doesn't read JAVA_OPTS by default so we need to pass it in
  EXTRA_ARGS="$JAVA_OPTS"
fi

export CLASSPATH # Needed for spark-shell
exec "$RUNNER" -cp "$CLASSPATH" $EXTRA_ARGS "$@"<|MERGE_RESOLUTION|>--- conflicted
+++ resolved
@@ -22,34 +22,30 @@
 # values for that; it doesn't need a lot
 if [ "$1" = "spark.deploy.master.Master" -o "$1" = "spark.deploy.worker.Worker" ]; then
   SPARK_MEM=${SPARK_DAEMON_MEMORY:-512m}
-<<<<<<< HEAD
   SPARK_DAEMON_JAVA_OPTS="$SPARK_DAEMON_JAVA_OPTS -Dspark.akka.logLifecycleEvents=true"
-  SPARK_JAVA_OPTS=$SPARK_DAEMON_JAVA_OPTS   # Empty by default
-=======
   # Do not overwrite SPARK_JAVA_OPTS environment variable in this script
-  OUR_JAVA_OPTS=$SPARK_DAEMON_JAVA_OPTS   # Empty by default
+  OUR_JAVA_OPTS="$SPARK_DAEMON_JAVA_OPTS"   # Empty by default
 else
-  OUR_JAVA_OPTS=$SPARK_JAVA_OPTS
->>>>>>> f39f2b76
+  OUR_JAVA_OPTS="$SPARK_JAVA_OPTS"
 fi
 
 
 # Add java opts for master, worker, executor. The opts maybe null
 case "$1" in
   'spark.deploy.master.Master')
-    SPARK_JAVA_OPTS="$SPARK_JAVA_OPTS $SPARK_MASTER_OPTS"
+    OUR_JAVA_OPTS="$OUR_JAVA_OPTS $SPARK_MASTER_OPTS"
     ;;
   'spark.deploy.worker.Worker')
-    SPARK_JAVA_OPTS="$SPARK_JAVA_OPTS $SPARK_WORKER_OPTS"
+    OUR_JAVA_OPTS="$OUR_JAVA_OPTS $SPARK_WORKER_OPTS"
     ;;
   'spark.executor.StandaloneExecutorBackend')
-    SPARK_JAVA_OPTS="$SPARK_JAVA_OPTS $SPARK_EXECUTOR_OPTS"
+    OUR_JAVA_OPTS="$OUR_JAVA_OPTS $SPARK_EXECUTOR_OPTS"
     ;;
   'spark.executor.MesosExecutorBackend')
-    SPARK_JAVA_OPTS="$SPARK_JAVA_OPTS $SPARK_EXECUTOR_OPTS"
+    OUR_JAVA_OPTS="$OUR_JAVA_OPTS $SPARK_EXECUTOR_OPTS"
     ;;
   'spark.repl.Main')
-    SPARK_JAVA_OPTS="$SPARK_JAVA_OPTS $SPARK_REPL_OPTS"
+    OUR_JAVA_OPTS="$OUR_JAVA_OPTS $SPARK_REPL_OPTS"
     ;;
 esac
 
@@ -91,15 +87,9 @@
 export SPARK_MEM
 
 # Set JAVA_OPTS to be able to load native libraries and to set heap size
-<<<<<<< HEAD
-JAVA_OPTS="$SPARK_JAVA_OPTS"
+JAVA_OPTS="$OUR_JAVA_OPTS"
 JAVA_OPTS="$JAVA_OPTS -Djava.library.path=$SPARK_LIBRARY_PATH"
 JAVA_OPTS="$JAVA_OPTS -Xms$SPARK_MEM -Xmx$SPARK_MEM"
-=======
-JAVA_OPTS="$OUR_JAVA_OPTS"
-JAVA_OPTS+=" -Djava.library.path=$SPARK_LIBRARY_PATH"
-JAVA_OPTS+=" -Xms$SPARK_MEM -Xmx$SPARK_MEM"
->>>>>>> f39f2b76
 # Load extra JAVA_OPTS from conf/java-opts, if it exists
 if [ -e $FWDIR/conf/java-opts ] ; then
   JAVA_OPTS="$JAVA_OPTS `cat $FWDIR/conf/java-opts`"
